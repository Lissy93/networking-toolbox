--- conflicted
+++ resolved
@@ -24,31 +24,6 @@
   function generateNetworkBlocks() {
     const { hostCount, cidr } = subnetInfo;
     const maxBlocks = 256;
-<<<<<<< HEAD
-    const blocksToShow = Math.min(totalHosts, maxBlocks);
-    const blockSize = totalHosts > maxBlocks ? Math.ceil(totalHosts / maxBlocks) : 1;
-
-    const blocks = [];
-
-    for (let i = 0; i < blocksToShow; i++) {
-      const isNetwork = i === 0;
-      const isBroadcast = i === blocksToShow - 1 && totalHosts > 2;
-      const _isUsable = !isNetwork && !isBroadcast;
-
-      blocks.push({
-        id: i,
-        type: isNetwork ? 'network' : isBroadcast ? 'broadcast' : 'usable',
-        represents: blockSize,
-        tooltip: isNetwork
-          ? $t('tools.network-visualizer.addressTypes.networkAddress')
-          : isBroadcast
-            ? $t('tools.network-visualizer.addressTypes.broadcastAddress')
-            : blockSize > 1
-              ? $t('tools.network-visualizer.addressTypes.usableHosts')
-              : $t('tools.network-visualizer.addressTypes.usableHost'),
-      });
-    }
-=======
     const blocksToShow = Math.min(hostCount, maxBlocks);
     const blockSize = hostCount > maxBlocks ? Math.ceil(hostCount / maxBlocks) : 1;
 
@@ -82,7 +57,6 @@
         : isLast && hostCount > 2
           ? 'Broadcast Address'
           : `Usable Host${blockSize > 1 ? 's' : ''}`;
->>>>>>> 7a756a9c
 
       return { id: i, type, represents: blockSize, tooltip };
     });
