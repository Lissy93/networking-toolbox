--- conflicted
+++ resolved
@@ -15,11 +15,7 @@
 ### Deploying
 
 #### Option 1 - Docker
-<<<<<<< HEAD
-Run `docker run -p 8080:3000 lissy93/networking-toolbox`<br>
-=======
-Run `docker run -p 3000:80 lissy93/networking-toolbox`<br>
->>>>>>> 40832387
+Run `docker run -p 3000:3000 lissy93/networking-toolbox`<br>
 Or, use our example [`docker-compose.yml`](https://github.com/Lissy93/networking-toolbox/blob/main/docker-compose.yml)
 
 #### Option 2 - Cloud
@@ -47,7 +43,7 @@
 #### Option 6 - Source: Docker
 Follow the dev steps below.
 Then run `docker build -t networking-toolbox .` to build the image.<br>
-You can then start the container with `docker run -p 8080:3000 networking-toolbox`.
+You can then start the container with `docker run -p 3000:3000 networking-toolbox`.
 
 #### Option 7 - Source: Other Platforms
 You can build the app from source for a variety of platforms. This is done via SvelteKit adapters.<br>
